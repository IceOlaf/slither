#!/usr/bin/env python3

import argparse
import glob
import inspect
import json
import logging
import os
import sys
import traceback

from pkg_resources import iter_entry_points, require
from crytic_compile import cryticparser

from slither.detectors import all_detectors
from slither.detectors.abstract_detector import (AbstractDetector,
                                                 DetectorClassification)
from slither.printers import all_printers
from slither.printers.abstract_printer import AbstractPrinter
from slither.slither import Slither
from slither.utils.colors import red, yellow, set_colorization_enabled
from slither.utils.command_line import (output_detectors, output_results_to_markdown,
                                        output_detectors_json, output_printers,
                                        output_to_markdown, output_wiki, defaults_flag_in_config,
                                        read_config_file)
from crytic_compile import is_supported
from slither.exceptions import SlitherException

logging.basicConfig()
logger = logging.getLogger("Slither")

###################################################################################
###################################################################################
# region Process functions
###################################################################################
###################################################################################

def process(filename, args, detector_classes, printer_classes):
    """
    The core high-level code for running Slither static analysis.

    Returns:
        list(result), int: Result list and number of contracts analyzed
    """
    ast = '--ast-compact-json'
    if args.legacy_ast:
        ast = '--ast-json'
    args.filter_paths = parse_filter_paths(args)
    slither = Slither(filename,
                      ast_format=ast,
                      **vars(args))

    return _process(slither, detector_classes, printer_classes)

def _process(slither, detector_classes, printer_classes):
    for detector_cls in detector_classes:
        slither.register_detector(detector_cls)

    for printer_cls in printer_classes:
        slither.register_printer(printer_cls)

    analyzed_contracts_count = len(slither.contracts)

    results = []

    if not printer_classes:
        detector_results = slither.run_detectors()
        detector_results = [x for x in detector_results if x]  # remove empty results
        detector_results = [item for sublist in detector_results for item in sublist]  # flatten

        results.extend(detector_results)

    slither.run_printers()  # Currently printers does not return results

    return results, analyzed_contracts_count


def process_files(filenames, args, detector_classes, printer_classes):
    all_contracts = []

    for filename in filenames:
        with open(filename, encoding='utf8') as f:
            contract_loaded = json.load(f)
            all_contracts.append(contract_loaded['ast'])

    slither = Slither(all_contracts,
                      filter_paths=parse_filter_paths(args),
                      **vars(args))

    return _process(slither, detector_classes, printer_classes)

# endregion
###################################################################################
###################################################################################
# region Output
###################################################################################
###################################################################################


def wrap_json_detectors_results(success, error_message, results=None):
    """
    Wrap the detector results.
    :param success:
    :param error_message:
    :param results:
    :return:
    """
    results_json = {}
    if results:
        results_json['detectors'] = results
    return {
        "success": success,
        "error": error_message,
        "results": results_json
    }


def output_json(results, filename):
    json_result = wrap_json_detectors_results(True, None, results)
    if filename is None:
        # Write json to console
        print(json.dumps(json_result))
    else:
        # Write json to file
        if os.path.isfile(filename):
            logger.info(yellow(f'{filename} exists already, the overwrite is prevented'))
        else:
            with open(filename, 'w', encoding='utf8') as f:
                json.dump(json_result, f, indent=2)

# endregion
###################################################################################
###################################################################################
# region Exit
###################################################################################
###################################################################################

def exit(results):
    if not results:
        sys.exit(0)
    sys.exit(len(results))


# endregion
###################################################################################
###################################################################################
# region Detectors and printers
###################################################################################
###################################################################################

def get_detectors_and_printers():
    """
    NOTE: This contains just a few detectors and printers that we made public.
    """

    detectors = [getattr(all_detectors, name) for name in dir(all_detectors)]
    detectors = [d for d in detectors if inspect.isclass(d) and issubclass(d, AbstractDetector)]

    printers = [getattr(all_printers, name) for name in dir(all_printers)]
    printers = [p for p in printers if inspect.isclass(p) and issubclass(p, AbstractPrinter)]

    # Handle plugins!
    for entry_point in iter_entry_points(group='slither_analyzer.plugin', name=None):
        make_plugin = entry_point.load()

        plugin_detectors, plugin_printers = make_plugin()

        if not all(issubclass(d, AbstractDetector) for d in plugin_detectors):
            raise Exception('Error when loading plugin %s, %r is not a detector' % (entry_point, d))

        if not all(issubclass(p, AbstractPrinter) for p in plugin_printers):
            raise Exception('Error when loading plugin %s, %r is not a printer' % (entry_point, p))

        # We convert those to lists in case someone returns a tuple
        detectors += list(plugin_detectors)
        printers += list(plugin_printers)

    return detectors, printers

def choose_detectors(args, all_detector_classes):
    # If detectors are specified, run only these ones

    detectors_to_run = []
    detectors = {d.ARGUMENT: d for d in all_detector_classes}

    if args.detectors_to_run == 'all':
        detectors_to_run = all_detector_classes
        if args.detectors_to_exclude:
            detectors_excluded = args.detectors_to_exclude.split(',')
            for d in detectors:
                if d in detectors_excluded:
                    detectors_to_run.remove(detectors[d])
    else:
        for d in args.detectors_to_run.split(','):
            if d in detectors:
                detectors_to_run.append(detectors[d])
            else:
                raise Exception('Error: {} is not a detector'.format(d))
        detectors_to_run = sorted(detectors_to_run, key=lambda x: x.IMPACT)
        return detectors_to_run

    if args.exclude_optimization:
        detectors_to_run = [d for d in detectors_to_run if
                            d.IMPACT != DetectorClassification.OPTIMIZATION]

    if args.exclude_informational:
        detectors_to_run = [d for d in detectors_to_run if
                            d.IMPACT != DetectorClassification.INFORMATIONAL]
    if args.exclude_low:
        detectors_to_run = [d for d in detectors_to_run if
                            d.IMPACT != DetectorClassification.LOW]
    if args.exclude_medium:
        detectors_to_run = [d for d in detectors_to_run if
                            d.IMPACT != DetectorClassification.MEDIUM]
    if args.exclude_high:
        detectors_to_run = [d for d in detectors_to_run if
                            d.IMPACT != DetectorClassification.HIGH]
    if args.detectors_to_exclude:
        detectors_to_run = [d for d in detectors_to_run if
                            d.ARGUMENT not in args.detectors_to_exclude]

    detectors_to_run = sorted(detectors_to_run, key=lambda x: x.IMPACT)

    return detectors_to_run


def choose_printers(args, all_printer_classes):
    printers_to_run = []

    # disable default printer
    if args.printers_to_run is None:
        return []

    if args.printers_to_run == 'all':
        return all_printer_classes

    printers = {p.ARGUMENT: p for p in all_printer_classes}
    for p in args.printers_to_run.split(','):
        if p in printers:
            printers_to_run.append(printers[p])
        else:
            raise Exception('Error: {} is not a printer'.format(p))
    return printers_to_run

# endregion
###################################################################################
###################################################################################
# region Command line parsing
###################################################################################
###################################################################################

def parse_filter_paths(args):
    if args.filter_paths:
        return args.filter_paths.split(',')
    return []

<<<<<<< HEAD

=======
>>>>>>> 3c66ea70
def parse_args(detector_classes, printer_classes):
    parser = argparse.ArgumentParser(description='Slither. For usage information, see https://github.com/crytic/slither/wiki/Usage',
                                     usage="slither.py contract.sol [flag]")

    parser.add_argument('filename',
                        help='contract.sol')

    cryticparser.init(parser)

    parser.add_argument('--version',
                        help='displays the current version',
                        version=require('slither-analyzer')[0].version,
                        action='version')

    group_detector = parser.add_argument_group('Detectors')
    group_printer = parser.add_argument_group('Printers')
    group_misc = parser.add_argument_group('Additional option')

    group_detector.add_argument('--detect',
                                help='Comma-separated list of detectors, defaults to all, '
                                     'available detectors: {}'.format(
                                         ', '.join(d.ARGUMENT for d in detector_classes)),
                                action='store',
                                dest='detectors_to_run',
                                default=defaults_flag_in_config['detectors_to_run'])

    group_printer.add_argument('--print',
                               help='Comma-separated list fo contract information printers, '
                                    'available printers: {}'.format(
                                        ', '.join(d.ARGUMENT for d in printer_classes)),
                               action='store',
                               dest='printers_to_run',
                               default=defaults_flag_in_config['printers_to_run'])

    group_detector.add_argument('--list-detectors',
                                help='List available detectors',
                                action=ListDetectors,
                                nargs=0,
                                default=False)

    group_printer.add_argument('--list-printers',
                               help='List available printers',
                               action=ListPrinters,
                               nargs=0,
                               default=False)

    group_detector.add_argument('--exclude',
                                help='Comma-separated list of detectors that should be excluded',
                                action='store',
                                dest='detectors_to_exclude',
                                default=defaults_flag_in_config['detectors_to_exclude'])

    group_detector.add_argument('--exclude-dependencies',
                                help='Exclude results that are only related to dependencies',
                                action='store_true',
                                default=defaults_flag_in_config['exclude_dependencies'])

    group_detector.add_argument('--exclude-optimization',
                                help='Exclude optimization analyses',
                                action='store_true',
                                default=defaults_flag_in_config['exclude_optimization'])

    group_detector.add_argument('--exclude-informational',
                                help='Exclude informational impact analyses',
                                action='store_true',
                                default=defaults_flag_in_config['exclude_informational'])

    group_detector.add_argument('--exclude-low',
                                help='Exclude low impact analyses',
                                action='store_true',
                                default=defaults_flag_in_config['exclude_low'])

    group_detector.add_argument('--exclude-medium',
                                help='Exclude medium impact analyses',
                                action='store_true',
                                default=defaults_flag_in_config['exclude_medium'])

    group_detector.add_argument('--exclude-high',
                                help='Exclude high impact analyses',
                                action='store_true',
                                default=defaults_flag_in_config['exclude_high'])


    group_misc.add_argument('--json',
                            help='Export the results as a JSON file ("--json -" to export to stdout)',
                            action='store',
                            default=defaults_flag_in_config['json'])


    group_misc.add_argument('--disable-color',
                            help='Disable output colorization',
                            action='store_true',
                            default=defaults_flag_in_config['disable_color'])

    group_misc.add_argument('--filter-paths',
                            help='Comma-separated list of paths for which results will be excluded',
                            action='store',
                            dest='filter_paths',
                            default=defaults_flag_in_config['filter_paths'])

    group_misc.add_argument('--triage-mode',
                            help='Run triage mode (save results in slither.db.json)',
                            action='store_true',
                            dest='triage_mode',
                            default=False)

    group_misc.add_argument('--config-file',
                            help='Provide a config file (default: slither.config.json)',
                            action='store',
                            dest='config_file',
                            default='slither.config.json')

    group_misc.add_argument('--solc-ast',
                            help='Provide the contract as a json AST',
                            action='store_true',
                            default=False)

    # debugger command
    parser.add_argument('--debug',
                        help=argparse.SUPPRESS,
                        action="store_true",
                        default=False)

    parser.add_argument('--markdown',
                        help=argparse.SUPPRESS,
                        action=OutputMarkdown,
                        default=False)


    group_misc.add_argument('--checklist',
                            help=argparse.SUPPRESS,
                            action='store_true',
                            default=False)

    parser.add_argument('--wiki-detectors',
                        help=argparse.SUPPRESS,
                        action=OutputWiki,
                        default=False)

    parser.add_argument('--list-detectors-json',
                        help=argparse.SUPPRESS,
                        action=ListDetectorsJson,
                        nargs=0,
                        default=False)

    parser.add_argument('--legacy-ast',
                        help=argparse.SUPPRESS,
                        action='store_true',
                        default=defaults_flag_in_config['legacy_ast'])

    parser.add_argument('--ignore-return-value',
                        help=argparse.SUPPRESS,
                        action='store_true',
                        default=defaults_flag_in_config['ignore_return_value'])

    # if the json is splitted in different files
    parser.add_argument('--splitted',
                        help=argparse.SUPPRESS,
                        action='store_true',
                        default=False)

    if len(sys.argv) == 1:
        parser.print_help(sys.stderr)
        sys.exit(1)

    args = parser.parse_args()
<<<<<<< HEAD

=======
>>>>>>> 3c66ea70
    read_config_file(args)

    return args

class ListDetectors(argparse.Action):
    def __call__(self, parser, *args, **kwargs):
        detectors, _ = get_detectors_and_printers()
        output_detectors(detectors)
        parser.exit()

class ListDetectorsJson(argparse.Action):
    def __call__(self, parser, *args, **kwargs):
        detectors, _ = get_detectors_and_printers()
        output_detectors_json(detectors)
        parser.exit()

class ListPrinters(argparse.Action):
    def __call__(self, parser, *args, **kwargs):
        _, printers = get_detectors_and_printers()
        output_printers(printers)
        parser.exit()

class OutputMarkdown(argparse.Action):
    def __call__(self, parser, args, values, option_string=None):
        detectors, printers = get_detectors_and_printers()
        output_to_markdown(detectors, printers, values)
        parser.exit()

class OutputWiki(argparse.Action):
    def __call__(self, parser, args, values, option_string=None):
        detectors, _ = get_detectors_and_printers()
        output_wiki(detectors, values)
        parser.exit()


# endregion
###################################################################################
###################################################################################
# region CustomFormatter
###################################################################################
###################################################################################


class FormatterCryticCompile(logging.Formatter):
    def format(self, record):
        #for i, msg in enumerate(record.msg):
        if record.msg.startswith('Compilation warnings/errors on '):
            txt = record.args[1]
            txt = txt.split('\n')
            txt = [red(x) if 'Error' in x else x for x in txt]
            txt = '\n'.join(txt)
            record.args = (record.args[0], txt)
        return super().format(record)

# endregion
###################################################################################
###################################################################################
# region Main
###################################################################################
###################################################################################


def main():
    detectors, printers = get_detectors_and_printers()

    main_impl(all_detector_classes=detectors, all_printer_classes=printers)


def main_impl(all_detector_classes, all_printer_classes):
    """
    :param all_detector_classes: A list of all detectors that can be included/excluded.
    :param all_printer_classes: A list of all printers that can be included.
    """
    # Set logger of Slither to info, to catch warnings related to the arg parsing
    logger.setLevel(logging.INFO)
    args = parse_args(all_detector_classes, all_printer_classes)

    # Set colorization option
    set_colorization_enabled(not args.disable_color)

    # If we are outputting json to stdout, we'll want to disable any logging.
    stdout_json = args.json == "-"
    if stdout_json:
        logging.disable(logging.CRITICAL)

    printer_classes = choose_printers(args, all_printer_classes)
    detector_classes = choose_detectors(args, all_detector_classes)

    default_log = logging.INFO if not args.debug else logging.DEBUG

    for (l_name, l_level) in [('Slither', default_log),
                              ('Contract', default_log),
                              ('Function', default_log),
                              ('Node', default_log),
                              ('Parsing', default_log),
                              ('Detectors', default_log),
                              ('FunctionSolc', default_log),
                              ('ExpressionParsing', default_log),
                              ('TypeParsing', default_log),
                              ('SSA_Conversion', default_log),
                              ('Printers', default_log),
                              #('CryticCompile', default_log)
                              ]:
        l = logging.getLogger(l_name)
        l.setLevel(l_level)

    console_handler = logging.StreamHandler()
    console_handler.setLevel(logging.INFO)

    console_handler.setFormatter(FormatterCryticCompile())

    crytic_compile_error = logging.getLogger(('CryticCompile'))
    crytic_compile_error.addHandler(console_handler)
    crytic_compile_error.propagate = False
    crytic_compile_error.setLevel(logging.INFO)

    try:
        filename = args.filename

        globbed_filenames = glob.glob(filename, recursive=True)

        if os.path.isfile(filename) or is_supported(filename):
            (results, number_contracts) = process(filename, args, detector_classes, printer_classes)

        elif os.path.isdir(filename) or len(globbed_filenames) > 0:
            extension = "*.sol" if not args.solc_ast else "*.json"
            filenames = glob.glob(os.path.join(filename, extension))
            if not filenames:
                filenames = globbed_filenames
            number_contracts = 0
            results = []
            if args.splitted and args.solc_ast:
                (results, number_contracts) = process_files(filenames, args, detector_classes, printer_classes)
            else:
                for filename in filenames:
                    (results_tmp, number_contracts_tmp) = process(filename, args, detector_classes, printer_classes)
                    number_contracts += number_contracts_tmp
                    results += results_tmp

        else:
            raise Exception("Unrecognised file/dir path: '#{filename}'".format(filename=filename))

        if args.json:
            output_json(results, None if stdout_json else args.json)
        if args.checklist:
            output_results_to_markdown(results)
        # Dont print the number of result for printers
        if number_contracts == 0:
            logger.warn(red('No contract was analyzed'))
        if printer_classes:
            logger.info('%s analyzed (%d contracts)', filename, number_contracts)
        else:
            logger.info('%s analyzed (%d contracts), %d result(s) found', filename, number_contracts, len(results))
        if args.ignore_return_value:
            return
        exit(results)

    except SlitherException as se:
        # Output our error accordingly, via JSON or logging.
        if stdout_json:
            print(json.dumps(wrap_json_detectors_results(False, str(se), [])))
        else:
            logging.error(red('Error:'))
            logging.error(red(se))
            logging.error('Please report an issue to https://github.com/crytic/slither/issues')
        sys.exit(-1)

    except Exception:
        # Output our error accordingly, via JSON or logging.
        if stdout_json:
            print(json.dumps(wrap_json_detectors_results(False, traceback.format_exc(), [])))
        else:
            logging.error('Error in %s' % args.filename)
            logging.error(traceback.format_exc())
        sys.exit(-1)



if __name__ == '__main__':
    main()



# endregion
<|MERGE_RESOLUTION|>--- conflicted
+++ resolved
@@ -254,10 +254,7 @@
         return args.filter_paths.split(',')
     return []
 
-<<<<<<< HEAD
-
-=======
->>>>>>> 3c66ea70
+
 def parse_args(detector_classes, printer_classes):
     parser = argparse.ArgumentParser(description='Slither. For usage information, see https://github.com/crytic/slither/wiki/Usage',
                                      usage="slither.py contract.sol [flag]")
@@ -424,10 +421,6 @@
         sys.exit(1)
 
     args = parser.parse_args()
-<<<<<<< HEAD
-
-=======
->>>>>>> 3c66ea70
     read_config_file(args)
 
     return args
